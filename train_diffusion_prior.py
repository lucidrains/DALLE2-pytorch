#TODO: ensure that the code runs and that arguments passed around match for the eval and test functions

import os
import math
import argparse
import numpy as np

import torch
import clip
from torch import nn
<<<<<<< HEAD
from embedding_reader import EmbeddingReader
=======
from dalle2_pytorch.dataloaders import make_splits
>>>>>>> be0d918b
from dalle2_pytorch import DiffusionPrior, DiffusionPriorNetwork, OpenAIClipAdapter
from dalle2_pytorch.train import load_diffusion_model, save_diffusion_model, print_ribbon
from dalle2_pytorch.optimizer import get_optimizer
from torch.cuda.amp import autocast, GradScaler

import time
from tqdm import tqdm

import wandb
os.environ["WANDB_SILENT"] = "true"
NUM_TEST_EMBEDDINGS = 100 # for cosine similarity reporting during training
REPORT_METRICS_EVERY = 100 # for cosine similarity and other metric reporting during training

def caption_to_tokens(captions):
    return clip.tokenize(captions['caption'].to_list(), truncate=True)

def tokens_to_embedding(tokenized_text, diffusion_prior):
    return diffusion_prior.clip.embed_text(tokenized_text)[0]

<<<<<<< HEAD
def eval_model(model,device,image_reader,start,end,batch_size,loss_type,phase="Validation"):
=======
def eval_model(model, text_conditioned, dataloader, loss_type, phase="Validation"):
>>>>>>> be0d918b
    model.eval()

    with torch.no_grad():
        total_loss = 0.
        total_samples = 0.

<<<<<<< HEAD
        for emb_images, captions in image_reader(batch_size=batch_size, start=start, end=end):
            tokenized_text = caption_to_tokens(captions).to(device)
            emb_text_tensor = tokens_to_embedding(tokenized_text, model)
            emb_images_tensor = torch.tensor(emb_images).to(device)
=======
        for image_embeddings, text_data in dataloader:

            batches = image_embeddings.shape[0]
>>>>>>> be0d918b

            input_args = dict(image_embed=image_embeddings)
            if text_conditioned:
                input_args = dict(**input_args, text = text_data)
            else:
                input_args = dict(**input_args, text_embed=text_data)

            loss = model(**input_args)

            total_loss += loss.item() * batches
            total_samples += batches

        avg_loss = (total_loss / total_samples)
        wandb.log({f'{phase} {loss_type}': avg_loss})

<<<<<<< HEAD
def report_cosine_sims(diffusion_prior,image_reader,train_set_size,NUM_TEST_EMBEDDINGS,device):
=======

def report_cosine_sims(diffusion_prior, dataloader, text_conditioned, device):
>>>>>>> be0d918b
    diffusion_prior.eval()

    cos = nn.CosineSimilarity(dim=1, eps=1e-6)

<<<<<<< HEAD
    tstart = train_set_size
    tend = train_set_size+NUM_TEST_EMBEDDINGS

    for embi, captions in image_reader(batch_size=NUM_TEST_EMBEDDINGS, start=tstart, end=tend):
       # tokenize text & embed text
       tokenized_text = caption_to_tokens(captions).to(device)
       text_embed = tokens_to_embedding(tokenized_text, diffusion_prior)

       # make a copy of the text embeddings for shuffling
       text_embed_shuffled = text_embed.clone()
        # roll the text embeddings to simulate "unrelated" captions
       rolled_idx = torch.roll(torch.arange(NUM_TEST_EMBEDDINGS), 1)
       text_embed_shuffled = text_embed_shuffled[rolled_idx]
       text_embed_shuffled = text_embed_shuffled / \
           text_embed_shuffled.norm(dim=1, keepdim=True)
        # prepare the text embedding
       text_embed = text_embed / text_embed.norm(dim=1, keepdim=True)
        # prepare image embeddings
       test_image_embeddings = torch.tensor(embi).to(device)
       test_image_embeddings = test_image_embeddings / \
           test_image_embeddings.norm(dim=1, keepdim=True)
        # predict on the unshuffled text embeddings
       predicted_image_embeddings = diffusion_prior.sample(tokenized_text)
       predicted_image_embeddings = predicted_image_embeddings / \
           predicted_image_embeddings.norm(dim=1, keepdim=True)
        # predict on the shuffled embeddings
       predicted_unrelated_embeddings = diffusion_prior.sample(tokenized_text)
       predicted_unrelated_embeddings = predicted_unrelated_embeddings / \
           predicted_unrelated_embeddings.norm(dim=1, keepdim=True)
=======
    for image_embedding, text_data in dataloader:

        # we are text conditioned, we produce an embedding from the tokenized text
        if text_conditioned:
            text_embedding, text_encodings, text_mask = diffusion_prior.clip.embed_text(
                text_data)
            text_cond = dict(text_embed=text_embedding,
                             text_encodings=text_encodings, mask=text_mask)
        else:
            text_embedding = text_data
            text_cond = dict(text_embed=text_embedding)

        # make a copy of the text embeddings for shuffling
        text_embed_shuffled = text_embedding.clone()

        # roll the text to simulate "unrelated" captions
        rolled_idx = torch.roll(torch.arange(text_embedding.shape[0]), 1)
        text_encodings_shuffled = text_encodings[rolled_idx]
        text_mask_shuffled = text_mask[rolled_idx]
        text_embed_shuffled = text_embed_shuffled[rolled_idx]
        text_embed_shuffled = text_embed_shuffled / \
            text_embed_shuffled.norm(dim=1, keepdim=True)
        text_cond_shuffled = dict(text_embed=text_embed_shuffled,
                                  text_encodings=text_encodings_shuffled, mask=text_mask_shuffled)

        # prepare the text embedding
        text_embed = text_embedding / text_embedding.norm(dim=1, keepdim=True)

        # prepare image embeddings
        test_image_embeddings = torch.tensor(image_embedding).to(device)
        test_image_embeddings = test_image_embeddings / \
            test_image_embeddings.norm(dim=1, keepdim=True)

        # predict on the unshuffled text embeddings
        predicted_image_embeddings = diffusion_prior.p_sample_loop(
            test_image_embeddings.shape, text_cond)
        predicted_image_embeddings = predicted_image_embeddings / \
            predicted_image_embeddings.norm(dim=1, keepdim=True)

        # predict on the shuffled embeddings
        predicted_unrelated_embeddings = diffusion_prior.p_sample_loop(
            test_image_embeddings.shape, text_cond_shuffled)
        predicted_unrelated_embeddings = predicted_unrelated_embeddings / \
            predicted_unrelated_embeddings.norm(dim=1, keepdim=True)

>>>>>>> be0d918b
        # calculate similarities
        original_similarity = cos(
            text_embed, test_image_embeddings).cpu().numpy()
        predicted_similarity = cos(
            text_embed, predicted_image_embeddings).cpu().numpy()
        unrelated_similarity = cos(
            text_embed, predicted_unrelated_embeddings).cpu().numpy()
        predicted_img_similarity = cos(
            test_image_embeddings, predicted_image_embeddings).cpu().numpy()

        wandb.log({"CosineSimilarity(text_embed,image_embed)": np.mean(original_similarity),
                   "CosineSimilarity(text_embed,predicted_image_embed)": np.mean(predicted_similarity),
                   "CosineSimilarity(orig_image_embed,predicted_image_embed)": np.mean(predicted_img_similarity),
                   "CosineSimilarity(text_embed,predicted_unrelated_embed)": np.mean(unrelated_similarity),
                   "Cosine similarity difference": np.mean(predicted_similarity - original_similarity)})

def train(image_embed_dim,
          image_embed_url,
<<<<<<< HEAD
=======
          text_embed_url,
>>>>>>> be0d918b
          meta_url,
          batch_size,
          num_data_points,
          train_percent,
          val_percent,
          test_percent,
          num_epochs,
          dp_loss_type,
          clip_model,
          dp_condition_on_text_encodings,
          dp_timesteps,
          dp_normformer,
          dp_cond_drop_prob,
          dpn_depth,
          dpn_dim_head,
          dpn_heads,
          save_interval,
          save_path,
          device,
          RESUME,
          DPRIOR_PATH,
          config,
          wandb_entity,
          wandb_project,
          learning_rate=0.001,
          max_grad_norm=0.5,
          weight_decay=0.01,
          dropout=0.05,
          amp=False):

    # DiffusionPriorNetwork 
    prior_network = DiffusionPriorNetwork( 
            dim = image_embed_dim, 
            depth = dpn_depth, 
            dim_head = dpn_dim_head, 
            heads = dpn_heads,
            attn_dropout = dropout,
            ff_dropout = dropout,
            normformer = dp_normformer).to(device)
    
    # Load clip model if text-conditioning
    if dp_condition_on_text_encodings:
        clip_adapter = OpenAIClipAdapter(clip_model)
    else:
        clip_adapter = None
    
    # DiffusionPrior with text embeddings and image embeddings pre-computed
    diffusion_prior = DiffusionPrior( 
            net = prior_network, 
<<<<<<< HEAD
            clip = OpenAIClipAdapter(clip_model),
=======
            clip = clip_adapter, 
>>>>>>> be0d918b
            image_embed_dim = image_embed_dim, 
            timesteps = dp_timesteps,
            cond_drop_prob = dp_cond_drop_prob, 
            loss_type = dp_loss_type, 
            condition_on_text_encodings = dp_condition_on_text_encodings).to(device)

    # Load pre-trained model from DPRIOR_PATH
    if RESUME:
        diffusion_prior=load_diffusion_model(DPRIOR_PATH,device)   
        wandb.init( entity=wandb_entity, project=wandb_project, config=config) 

    # Create save_path if it doesn't exist
    if not os.path.exists(save_path):
        os.makedirs(save_path)

<<<<<<< HEAD
    # Get image and text embeddings from the servers
    print_ribbon("Downloading Image Embeddings")
    image_reader = EmbeddingReader(embeddings_folder=image_embed_url,
                                   metadata_folder=meta_url, meta_columns=['caption'], file_format="parquet_npy")
    num_data_points = image_reader.count
=======
    # Utilize wrapper to abstract away loader logic
    print_ribbon("Downloading Embeddings")
    loader_args = dict(text_conditioned=dp_condition_on_text_encodings, batch_size=batch_size, num_data_points=num_data_points,
                       train_split=train_percent, eval_split=val_percent, device=device, img_url=image_embed_url)

    if dp_condition_on_text_encodings:
        loader_args = dict(**loader_args, meta_url=meta_url)
    else:
        loader_args = dict(**loader_args, text_url=text_embed_url)

    train_loader, eval_loader, test_loader = make_splits(**loader_args)
>>>>>>> be0d918b

    ### Training code ###
    scaler = GradScaler(enabled=amp)
    optimizer = get_optimizer(diffusion_prior.net.parameters(), wd=weight_decay, lr=learning_rate)
    epochs = num_epochs

    step = 0
    t = time.time()

    for _ in range(epochs):

<<<<<<< HEAD
        for emb_images, captions in image_reader(batch_size=batch_size, start=0, end=train_set_size):

            diffusion_prior.train()

            # tokenize the text & prepare image embeddings
            tokenized_text = caption_to_tokens(captions).to(device)
            emb_images_tensor = torch.tensor(emb_images).to(device)

            with autocast(enabled=amp):
                loss = diffusion_prior(text = tokenized_text, image_embed = emb_images_tensor)
=======
        for image, text in train_loader:
            
            diffusion_prior.train()
            
            input_args = dict(image_embed=image)
            if dp_condition_on_text_encodings:
                input_args = dict(**input_args, text = text)
            else:
                input_args = dict(**input_args, text_embed=text)

            with autocast(enabled=amp):
                loss = diffusion_prior(**input_args)
>>>>>>> be0d918b
                scaler.scale(loss).backward()

            # Samples per second
            step+=1
            samples_per_sec = batch_size*step/(time.time()-t)
            # Save checkpoint every save_interval minutes
            if(int(time.time()-t) >= 60*save_interval):
                t = time.time()

                save_diffusion_model(
                    save_path,
                    diffusion_prior,
                    optimizer,
                    scaler,
                    config,
                    image_embed_dim)

            # Log to wandb
            wandb.log({"Training loss": loss.item(),
                        "Steps": step,
                        "Samples per second": samples_per_sec})
            # Log cosineSim(text_embed,predicted_image_embed) - cosineSim(text_embed,image_embed)
            # Use NUM_TEST_EMBEDDINGS samples from the test set each time
            # Get embeddings from the most recently saved model
            if(step % REPORT_METRICS_EVERY) == 0:
<<<<<<< HEAD
                report_cosine_sims(diffusion_prior,
                        image_reader,
                        train_set_size,
                        NUM_TEST_EMBEDDINGS,
                        device)
                ### Evaluate model(validation run) ###
                eval_model(diffusion_prior,
                        device,
                        image_reader,
                        eval_start,
                        eval_start+NUM_TEST_EMBEDDINGS,
                        NUM_TEST_EMBEDDINGS,
                        dp_loss_type,
                        phase="Validation")
=======
                report_cosine_sims(diffusion_prior, eval_loader, device)
                ### Evaluate model(validation run) ###
                eval_model(diffusion_prior, eval_loader, device, dp_loss_type, phase="Validation")
>>>>>>> be0d918b

            scaler.unscale_(optimizer)
            nn.utils.clip_grad_norm_(diffusion_prior.parameters(), max_grad_norm)

            scaler.step(optimizer)
            scaler.update()
            optimizer.zero_grad()

    ### Test run ###
<<<<<<< HEAD
    test_set_size = int(test_percent*train_set_size) 
    start=train_set_size+val_set_size
    end=num_data_points
    eval_model(diffusion_prior,device,image_reader,start,end,batch_size,dp_loss_type,phase="Test")
=======
    eval_model(diffusion_prior, dp_condition_on_text_encodings, test_loader, dp_loss_type, phase="Test")
>>>>>>> be0d918b

def main():
    parser = argparse.ArgumentParser()
    # Logging
    parser.add_argument("--wandb-entity", type=str, default="laion")
    parser.add_argument("--wandb-project", type=str, default="diffusion-prior")
    parser.add_argument("--wandb-dataset", type=str, default="LAION-5B")
    parser.add_argument("--wandb-arch", type=str, default="DiffusionPrior")
    # URLs for embeddings 
    parser.add_argument("--image-embed-url", type=str, default="https://mystic.the-eye.eu/public/AI/cah/laion5b/embeddings/laion2B-en/img_emb/")
<<<<<<< HEAD
    parser.add_argument("--meta-url", type=str, default="https://mystic.the-eye.eu/public/AI/cah/laion5b/embeddings/laion2B-en/laion2B-en-metadata/")
=======
    parser.add_argument("--text-embed-url", type=str, default="https://mystic.the-eye.eu/public/AI/cah/laion5b/embeddings/laion2B-en/text_emb/")
    parser.add_argument("--meta-url", type=str, default="https://mystic.the-eye.eu/public/AI/cah/laion5b/embeddings/laion2B-en/text_emb/")
>>>>>>> be0d918b
    # Hyperparameters
    parser.add_argument("--learning-rate", type=float, default=1.1e-4)
    parser.add_argument("--weight-decay", type=float, default=6.02e-2)
    parser.add_argument("--dropout", type=float, default=5e-2)
    parser.add_argument("--max-grad-norm", type=float, default=0.5)
    parser.add_argument("--batch-size", type=int, default=256)
    parser.add_argument("--num-epochs", type=int, default=1)
    # Image embed dimension
    parser.add_argument("--image-embed-dim", type=int, default=768)
    # Train-test split
    parser.add_argument("--num-data-pooints", type=float, default=250e6)
    parser.add_argument("--train-percent", type=float, default=0.7)
    parser.add_argument("--val-percent", type=float, default=0.2)
    parser.add_argument("--test-percent", type=float, default=0.1)
    # DiffusionPriorNetwork(dpn) parameters
    parser.add_argument("--dpn-depth", type=int, default=12)
    parser.add_argument("--dpn-dim-head", type=int, default=64)
    parser.add_argument("--dpn-heads", type=int, default=12)
    # DiffusionPrior(dp) parameters
    parser.add_argument("--dp-condition-on-text-encodings", type=bool, default=True)
    parser.add_argument("--dp-timesteps", type=int, default=1000)
    parser.add_argument("--dp-normformer", type=bool, default=True)
    parser.add_argument("--dp-cond-drop-prob", type=float, default=0.1)
    parser.add_argument("--dp-loss-type", type=str, default="l2")
<<<<<<< HEAD
    parser.add_argument("--clip", type=str, default="ViT-L/14")
=======
    parser.add_argument("--clip-model", type=str, default="ViT-L/14")
>>>>>>> be0d918b
    parser.add_argument("--amp", type=bool, default=False)
    # Model checkpointing interval(minutes)
    parser.add_argument("--save-interval", type=int, default=120)
    parser.add_argument("--save-path", type=str, default="./diffusion_prior_checkpoints")
    # Saved model path 
    parser.add_argument("--pretrained-model-path", type=str, default=None)
    # GPU selection
    parser.add_argument("--gpu-device", type=int, default=0)

    args = parser.parse_args()

    config = ({"learning_rate": args.learning_rate,
        "architecture": args.wandb_arch,
        "dataset": args.wandb_dataset,
        "weight_decay":args.weight_decay,
        "max_gradient_clipping_norm":args.max_grad_norm,
        "batch_size":args.batch_size,
        "epochs": args.num_epochs,
        "diffusion_prior_network":{"depth":args.dpn_depth,
        "dim_head":args.dpn_dim_head,
        "heads":args.dpn_heads,
        "normformer":args.dp_normformer},
        "diffusion_prior":{"condition_on_text_encodings": args.dp_condition_on_text_encodings,
        "timesteps": args.dp_timesteps,
        "cond_drop_prob":args.dp_cond_drop_prob,
        "loss_type":args.dp_loss_type,
        "clip":args.clip}
        })

    RESUME = False
    # Check if DPRIOR_PATH exists(saved model path)
    DPRIOR_PATH = args.pretrained_model_path
    if(DPRIOR_PATH is not None):
        RESUME = True
    else:
        wandb.init(
          entity=args.wandb_entity,
          project=args.wandb_project,
          config=config)

    # Obtain the utilized device.

    has_cuda = torch.cuda.is_available()
    if has_cuda:
        device = torch.device(f"cuda:{args.gpu_device}")
        torch.cuda.set_device(device)

    # Training loop
    train(args.image_embed_dim,
          args.image_embed_url,
          args.meta_url,
<<<<<<< HEAD
=======
          args.text_embed_url,
>>>>>>> be0d918b
          args.batch_size,
          args.num_data_points,
          args.train_percent,
          args.val_percent,
          args.test_percent,
          args.num_epochs,
          args.dp_loss_type,
          args.clip_model,
          args.dp_condition_on_text_encodings,
          args.dp_timesteps,
          args.dp_normformer,
          args.dp_cond_drop_prob,
          args.dpn_depth,
          args.dpn_dim_head,
          args.dpn_heads,
          args.save_interval,
          args.save_path,
          device,
          RESUME,
          DPRIOR_PATH,
          config,
          args.wandb_entity,
          args.wandb_project,
          args.learning_rate,
          args.max_grad_norm,
          args.weight_decay,
          args.dropout,
          args.amp)


if __name__ == "__main__":
  main()<|MERGE_RESOLUTION|>--- conflicted
+++ resolved
@@ -8,11 +8,7 @@
 import torch
 import clip
 from torch import nn
-<<<<<<< HEAD
-from embedding_reader import EmbeddingReader
-=======
 from dalle2_pytorch.dataloaders import make_splits
->>>>>>> be0d918b
 from dalle2_pytorch import DiffusionPrior, DiffusionPriorNetwork, OpenAIClipAdapter
 from dalle2_pytorch.train import load_diffusion_model, save_diffusion_model, print_ribbon
 from dalle2_pytorch.optimizer import get_optimizer
@@ -32,27 +28,18 @@
 def tokens_to_embedding(tokenized_text, diffusion_prior):
     return diffusion_prior.clip.embed_text(tokenized_text)[0]
 
-<<<<<<< HEAD
-def eval_model(model,device,image_reader,start,end,batch_size,loss_type,phase="Validation"):
-=======
+
 def eval_model(model, text_conditioned, dataloader, loss_type, phase="Validation"):
->>>>>>> be0d918b
     model.eval()
 
     with torch.no_grad():
         total_loss = 0.
         total_samples = 0.
 
-<<<<<<< HEAD
-        for emb_images, captions in image_reader(batch_size=batch_size, start=start, end=end):
-            tokenized_text = caption_to_tokens(captions).to(device)
-            emb_text_tensor = tokens_to_embedding(tokenized_text, model)
-            emb_images_tensor = torch.tensor(emb_images).to(device)
-=======
+
         for image_embeddings, text_data in dataloader:
 
             batches = image_embeddings.shape[0]
->>>>>>> be0d918b
 
             input_args = dict(image_embed=image_embeddings)
             if text_conditioned:
@@ -67,48 +54,13 @@
 
         avg_loss = (total_loss / total_samples)
         wandb.log({f'{phase} {loss_type}': avg_loss})
-
-<<<<<<< HEAD
-def report_cosine_sims(diffusion_prior,image_reader,train_set_size,NUM_TEST_EMBEDDINGS,device):
-=======
+        
 
 def report_cosine_sims(diffusion_prior, dataloader, text_conditioned, device):
->>>>>>> be0d918b
     diffusion_prior.eval()
 
     cos = nn.CosineSimilarity(dim=1, eps=1e-6)
 
-<<<<<<< HEAD
-    tstart = train_set_size
-    tend = train_set_size+NUM_TEST_EMBEDDINGS
-
-    for embi, captions in image_reader(batch_size=NUM_TEST_EMBEDDINGS, start=tstart, end=tend):
-       # tokenize text & embed text
-       tokenized_text = caption_to_tokens(captions).to(device)
-       text_embed = tokens_to_embedding(tokenized_text, diffusion_prior)
-
-       # make a copy of the text embeddings for shuffling
-       text_embed_shuffled = text_embed.clone()
-        # roll the text embeddings to simulate "unrelated" captions
-       rolled_idx = torch.roll(torch.arange(NUM_TEST_EMBEDDINGS), 1)
-       text_embed_shuffled = text_embed_shuffled[rolled_idx]
-       text_embed_shuffled = text_embed_shuffled / \
-           text_embed_shuffled.norm(dim=1, keepdim=True)
-        # prepare the text embedding
-       text_embed = text_embed / text_embed.norm(dim=1, keepdim=True)
-        # prepare image embeddings
-       test_image_embeddings = torch.tensor(embi).to(device)
-       test_image_embeddings = test_image_embeddings / \
-           test_image_embeddings.norm(dim=1, keepdim=True)
-        # predict on the unshuffled text embeddings
-       predicted_image_embeddings = diffusion_prior.sample(tokenized_text)
-       predicted_image_embeddings = predicted_image_embeddings / \
-           predicted_image_embeddings.norm(dim=1, keepdim=True)
-        # predict on the shuffled embeddings
-       predicted_unrelated_embeddings = diffusion_prior.sample(tokenized_text)
-       predicted_unrelated_embeddings = predicted_unrelated_embeddings / \
-           predicted_unrelated_embeddings.norm(dim=1, keepdim=True)
-=======
     for image_embedding, text_data in dataloader:
 
         # we are text conditioned, we produce an embedding from the tokenized text
@@ -154,7 +106,6 @@
         predicted_unrelated_embeddings = predicted_unrelated_embeddings / \
             predicted_unrelated_embeddings.norm(dim=1, keepdim=True)
 
->>>>>>> be0d918b
         # calculate similarities
         original_similarity = cos(
             text_embed, test_image_embeddings).cpu().numpy()
@@ -173,10 +124,7 @@
 
 def train(image_embed_dim,
           image_embed_url,
-<<<<<<< HEAD
-=======
           text_embed_url,
->>>>>>> be0d918b
           meta_url,
           batch_size,
           num_data_points,
@@ -226,11 +174,7 @@
     # DiffusionPrior with text embeddings and image embeddings pre-computed
     diffusion_prior = DiffusionPrior( 
             net = prior_network, 
-<<<<<<< HEAD
-            clip = OpenAIClipAdapter(clip_model),
-=======
             clip = clip_adapter, 
->>>>>>> be0d918b
             image_embed_dim = image_embed_dim, 
             timesteps = dp_timesteps,
             cond_drop_prob = dp_cond_drop_prob, 
@@ -246,13 +190,6 @@
     if not os.path.exists(save_path):
         os.makedirs(save_path)
 
-<<<<<<< HEAD
-    # Get image and text embeddings from the servers
-    print_ribbon("Downloading Image Embeddings")
-    image_reader = EmbeddingReader(embeddings_folder=image_embed_url,
-                                   metadata_folder=meta_url, meta_columns=['caption'], file_format="parquet_npy")
-    num_data_points = image_reader.count
-=======
     # Utilize wrapper to abstract away loader logic
     print_ribbon("Downloading Embeddings")
     loader_args = dict(text_conditioned=dp_condition_on_text_encodings, batch_size=batch_size, num_data_points=num_data_points,
@@ -264,7 +201,6 @@
         loader_args = dict(**loader_args, text_url=text_embed_url)
 
     train_loader, eval_loader, test_loader = make_splits(**loader_args)
->>>>>>> be0d918b
 
     ### Training code ###
     scaler = GradScaler(enabled=amp)
@@ -276,18 +212,6 @@
 
     for _ in range(epochs):
 
-<<<<<<< HEAD
-        for emb_images, captions in image_reader(batch_size=batch_size, start=0, end=train_set_size):
-
-            diffusion_prior.train()
-
-            # tokenize the text & prepare image embeddings
-            tokenized_text = caption_to_tokens(captions).to(device)
-            emb_images_tensor = torch.tensor(emb_images).to(device)
-
-            with autocast(enabled=amp):
-                loss = diffusion_prior(text = tokenized_text, image_embed = emb_images_tensor)
-=======
         for image, text in train_loader:
             
             diffusion_prior.train()
@@ -300,7 +224,6 @@
 
             with autocast(enabled=amp):
                 loss = diffusion_prior(**input_args)
->>>>>>> be0d918b
                 scaler.scale(loss).backward()
 
             # Samples per second
@@ -326,26 +249,9 @@
             # Use NUM_TEST_EMBEDDINGS samples from the test set each time
             # Get embeddings from the most recently saved model
             if(step % REPORT_METRICS_EVERY) == 0:
-<<<<<<< HEAD
-                report_cosine_sims(diffusion_prior,
-                        image_reader,
-                        train_set_size,
-                        NUM_TEST_EMBEDDINGS,
-                        device)
-                ### Evaluate model(validation run) ###
-                eval_model(diffusion_prior,
-                        device,
-                        image_reader,
-                        eval_start,
-                        eval_start+NUM_TEST_EMBEDDINGS,
-                        NUM_TEST_EMBEDDINGS,
-                        dp_loss_type,
-                        phase="Validation")
-=======
                 report_cosine_sims(diffusion_prior, eval_loader, device)
                 ### Evaluate model(validation run) ###
                 eval_model(diffusion_prior, eval_loader, device, dp_loss_type, phase="Validation")
->>>>>>> be0d918b
 
             scaler.unscale_(optimizer)
             nn.utils.clip_grad_norm_(diffusion_prior.parameters(), max_grad_norm)
@@ -355,14 +261,7 @@
             optimizer.zero_grad()
 
     ### Test run ###
-<<<<<<< HEAD
-    test_set_size = int(test_percent*train_set_size) 
-    start=train_set_size+val_set_size
-    end=num_data_points
-    eval_model(diffusion_prior,device,image_reader,start,end,batch_size,dp_loss_type,phase="Test")
-=======
     eval_model(diffusion_prior, dp_condition_on_text_encodings, test_loader, dp_loss_type, phase="Test")
->>>>>>> be0d918b
 
 def main():
     parser = argparse.ArgumentParser()
@@ -373,12 +272,8 @@
     parser.add_argument("--wandb-arch", type=str, default="DiffusionPrior")
     # URLs for embeddings 
     parser.add_argument("--image-embed-url", type=str, default="https://mystic.the-eye.eu/public/AI/cah/laion5b/embeddings/laion2B-en/img_emb/")
-<<<<<<< HEAD
+    parser.add_argument("--text-embed-url", type=str, default="https://mystic.the-eye.eu/public/AI/cah/laion5b/embeddings/laion2B-en/text_emb/")
     parser.add_argument("--meta-url", type=str, default="https://mystic.the-eye.eu/public/AI/cah/laion5b/embeddings/laion2B-en/laion2B-en-metadata/")
-=======
-    parser.add_argument("--text-embed-url", type=str, default="https://mystic.the-eye.eu/public/AI/cah/laion5b/embeddings/laion2B-en/text_emb/")
-    parser.add_argument("--meta-url", type=str, default="https://mystic.the-eye.eu/public/AI/cah/laion5b/embeddings/laion2B-en/text_emb/")
->>>>>>> be0d918b
     # Hyperparameters
     parser.add_argument("--learning-rate", type=float, default=1.1e-4)
     parser.add_argument("--weight-decay", type=float, default=6.02e-2)
@@ -403,11 +298,7 @@
     parser.add_argument("--dp-normformer", type=bool, default=True)
     parser.add_argument("--dp-cond-drop-prob", type=float, default=0.1)
     parser.add_argument("--dp-loss-type", type=str, default="l2")
-<<<<<<< HEAD
-    parser.add_argument("--clip", type=str, default="ViT-L/14")
-=======
     parser.add_argument("--clip-model", type=str, default="ViT-L/14")
->>>>>>> be0d918b
     parser.add_argument("--amp", type=bool, default=False)
     # Model checkpointing interval(minutes)
     parser.add_argument("--save-interval", type=int, default=120)
@@ -459,10 +350,7 @@
     train(args.image_embed_dim,
           args.image_embed_url,
           args.meta_url,
-<<<<<<< HEAD
-=======
           args.text_embed_url,
->>>>>>> be0d918b
           args.batch_size,
           args.num_data_points,
           args.train_percent,
